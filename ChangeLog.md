--- conflicted
+++ resolved
@@ -1,23 +1,13 @@
-<<<<<<< HEAD
-## 2.8.3 (2018-08-14)
-
-### Added 
-
-### Changed
-
-### Fixed
-
-=======
 ## 2.8.3 (2018-08-21)
 
 ### Fixed
 
 - Fixed bug accidentally introduced when committing code.
 
->>>>>>> ea85b5f3
 ## 2.8.2 (2018-08-14)
 
 ### Fixed
+
 
 - Fixed celery configuration and bug in email send function
 
