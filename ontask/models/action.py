# -*- coding: utf-8 -*-

"""Action model."""

import datetime
import re
from typing import List

from django.conf import settings
from django.contrib.postgres.fields import JSONField
from django.core.validators import URLValidator
from django.db import models
from django.utils import functional, html
from django.utils.translation import ugettext_lazy as _
import pytz

import ontask
from ontask.dataops.formula import evaluation
from ontask.dataops.sql import select_ids_all_false
from ontask.models.actioncolumnconditiontuple import ActionColumnConditionTuple
from ontask.models.const import CHAR_FIELD_LONG_SIZE, CHAR_FIELD_MID_SIZE
from ontask.models.logs import Log
from ontask.models.workflow import Workflow

# Regular expressions detecting the use of a variable, or the
# presence of a "{% MACRONAME variable %} construct in a string (template)
VAR_USE_RES = [
    re.compile(r'(?P<mup_pre>{{\s+)(?P<vname>.+?)(?P<mup_post>\s+\}\})'),
    re.compile(r'(?P<mup_pre>{%\s+if\s+)(?P<vname>.+?)(?P<mup_post>\s+%\})'),
]

ACTION_TYPE_LENGTH = 64


class Action(models.Model):  # noqa Z214
    """Object storing an action: content, conditions, filter, etc.

    @DynamicAttrs
    """

    PERSONALIZED_TEXT = 'personalized_text'
    PERSONALIZED_CANVAS_EMAIL = 'personalized_canvas_email'
    PERSONALIZED_JSON = 'personalized_json'
    RUBRIC_TEXT = 'rubric_text'
    SEND_LIST = 'send_list'
    SEND_LIST_JSON = 'send_list_json'
    SURVEY = 'survey'
    TODO_LIST = 'todo_list'

    ACTION_TYPES = [
        (PERSONALIZED_TEXT, _('Personalized text')),
        (PERSONALIZED_CANVAS_EMAIL, _('Personalized Canvas Email')),
        (SURVEY, _('Survey')),
        (PERSONALIZED_JSON, _('Personalized JSON')),
        (RUBRIC_TEXT, _('Rubric feedback')),
        (SEND_LIST, _('Send List')),
        (SEND_LIST_JSON, _('Send List as JSON')),
        (TODO_LIST, _('TODO List'))
    ]

    ACTION_IS_DATA_IN = {
        PERSONALIZED_TEXT: False,
        PERSONALIZED_CANVAS_EMAIL: False,
        PERSONALIZED_JSON: False,
        RUBRIC_TEXT: False,
        SEND_LIST: False,
        SEND_LIST_JSON: False,
        SURVEY: True,
        TODO_LIST: True,
    }

    LOAD_SUMMERNOTE = {
        PERSONALIZED_TEXT: True,
        PERSONALIZED_CANVAS_EMAIL: False,
        PERSONALIZED_JSON: False,
        RUBRIC_TEXT: True,
        SEND_LIST: True,
        SEND_LIST_JSON: False,
        SURVEY: False,
        TODO_LIST: False,
    }

    AVAILABLE_ACTION_TYPES = ACTION_TYPES[:]

    workflow = models.ForeignKey(
        Workflow,
        db_index=True,
        null=False,
        blank=False,
        on_delete=models.CASCADE,
        related_name='actions',
    )

    name = models.CharField(
        max_length=CHAR_FIELD_MID_SIZE,
        blank=False,
        verbose_name=_('name'),
    )

    description_text = models.CharField(
        max_length=CHAR_FIELD_LONG_SIZE,
        default='',
        blank=True,
        verbose_name=_('description'),
    )

    created = models.DateTimeField(auto_now_add=True, null=False, blank=False)

    modified = models.DateTimeField(auto_now=True, null=False)

    # Reference to the record of the last execution
    last_executed_log = models.ForeignKey(
        Log,
        on_delete=models.CASCADE,
        null=True,
        blank=True,
    )

    # Action type
    action_type = models.CharField(
        max_length=ACTION_TYPE_LENGTH,
        choices=ACTION_TYPES,
        default=PERSONALIZED_TEXT,
    )

    # Boolean that enables the URL to be visible ot the outside.
    serve_enabled = models.BooleanField(
        default=False,
        verbose_name=_('URL available to users?'),
        null=False,
        blank=False,
    )

    # Validity window for URL availability
    active_from = models.DateTimeField(
        _('Action available from'),
        blank=True,
        null=True,
        default=None,
    )

    active_to = models.DateTimeField(
        _('Action available until'),
        blank=True,
        null=True,
        default=None,
    )

    # Index of rows with all conditions false
    rows_all_false = JSONField(
        default=None,
        blank=True,
        null=True,
    )

    #
    # Field for actions PERSONALIZED_TEXT, PERSONALIZED_CAVNAS_EMAIL and
    # PERSONALIZED_JSON
    #
    # Text to be personalised for action OUT
    text_content = models.TextField(default='', blank=True)

    # URL for PERSONALIZED_JSON actions
    target_url = models.TextField(default='', blank=True)

    #
    # Fields for action SURVEY and TODO_LIST
    #
    # Shuffle column order when creating the page to serve
    shuffle = models.BooleanField(
        default=False,
        verbose_name=_('Shuffle questions?'),
        null=False,
        blank=False,
    )

    def __str__(self):
        """Render the name."""
        return self.name

    @property
    def is_active(self) -> bool:
        """Calculate if the action is ready for execution.

        Function to ask if an action is active: the current time is within the
        interval defined by active_from - active_to.
        :return: Boolean encoding the active status
        """
        now = datetime.datetime.now(pytz.timezone(settings.TIME_ZONE))
        return not (
            (self.active_from and now < self.active_from)
            or (self.active_to and self.active_to < now)
        )

    @functional.cached_property
    def is_executable(self) -> bool:
        """Answer if an action is ready to execute.

        :return: Boolean stating correctness
        """
        for_out = (
            self.action_type == Action.PERSONALIZED_TEXT
            or self.action_type == Action.RUBRIC_TEXT
            or self.action_type == Action.SEND_LIST
            or self.action_type == Action.SEND_LIST_JSON
            or (self.action_type == Action.PERSONALIZED_CANVAS_EMAIL
                and settings.CANVAS_INFO_DICT is not None)
        )
        if for_out:
            return True

        if self.action_type == Action.PERSONALIZED_JSON:
            # Validate the URL
            valid_url = True
            try:
                URLValidator()(self.target_url)
            except Exception:
                valid_url = False

            return self.target_url and valid_url

        if self.is_in:
            cc_pairs = self.column_condition_pair
            return (
                cc_pairs.filter(column__is_key=True).exists()
                and cc_pairs.filter(column__is_key=False).exists()
            )

        raise Exception(
            'Function is_executable not implemented for action {0}'.format(
                self.get_action_type_display(),
            ),
        )

    @property
    def has_html_text(self) -> bool:
        return (
            self.text_content
            and (
<<<<<<< HEAD
                self.action_type == Action.PERSONALIZED_TEXT
                or self.action_type == Action.SEND_LIST))
=======
                self.action_type == Action.personalized_text
                or self.action_type == Action.send_list))
>>>>>>> 2a702e6b

    @functional.cached_property
    def is_in(self) -> bool:
        """Get bool stating if action is Survey or similar."""
        return self.ACTION_IS_DATA_IN[self.action_type]

    @functional.cached_property
    def is_out(self) -> bool:
        """Get bool stating if action is OUT."""
        return not self.is_in

    def get_filter(self):
        """Get filter condition."""
        return self.conditions.filter(is_filter=True).first()

    def get_filter_formula(self):
        """Get filter condition."""
        f_obj = self.conditions.filter(is_filter=True).first()
        return f_obj.formula if f_obj else None

    def get_rows_selected(self):
        """Get the number of rows in table selected for this action."""
        action_filter = self.get_filter()
        if not action_filter:
            return self.workflow.nrows

        return action_filter.n_rows_selected

    def get_used_conditions(self) -> List[str]:
        """Get list of conditions that are used in the text_content.

        Iterate over the match of the regular expression in the content and
        concatenate the condition names.

        :return: List of condition names
        """
        cond_names = []
        for rexpr in VAR_USE_RES:
            cond_names += [
                match.group('vname')
                for match in rexpr.finditer(self.text_content)
            ]

        if self.has_html_text:
            cond_names = [
                name.replace(
                    '&amp;', '&').replace(
                    '&lt;', '<').replace(
                    '&gt;', '>').replace(
                    '&quot;', '"').replace(
                    '&#39;', "'")
                for name in cond_names]

        return cond_names

    def set_text_content(self, text_content: str):
        """Set the action content and update the list of columns."""
        # Method only used for self.is_out
        assert self.is_out

        # Assign the content and clean the new lines
        self.text_content = re.sub(
            '{%(?P<varname>[^%}]+)%}',
            lambda match: '{%' + match.group(
                'varname',
            ).replace('\n', ' ') + '%}',
            text_content,
        )
        self.text_content = re.sub(
            '{{(?P<varname>[^%}]+)}}',
            lambda match: '{{' + match.group(
                'varname',
            ).replace('\n', ' ') + '}}',
            self.text_content,
        )

        # Update the list of columns used in the action
        # Loop over the regular expressions, match the expressions and
        # extract the list of vname fields.
        cond_names = self.get_used_conditions()

        columns = self.workflow.columns.filter(
            conditions__name__in=set().union(*cond_names),
        ).distinct()
        for col in columns:
            ActionColumnConditionTuple.objects.get_or_create(
                action=self,
                column=col,
                condition=None,
            )

    def rename_variable(
        self,
        old_name: str,
        new_name: str,
    ) -> None:
        """Rename a variable present in the action content.

        Two steps are performed. Rename the variable in the text_content, and
        rename the varaible in all the conditions.
        :param old_name: Old name of the variable
        :param new_name: New name of the variable
        :return: Updates the current object
        """
        if self.text_content:
            # Need to change name appearances in content
            self.text_content = VAR_USE_RES[0].sub(
                lambda match: '{{ ' + (
                    new_name if match.group('vname') == html.escape(old_name)
                    else match.group('vname')
                ) + ' }}',
                self.text_content,
            )
            self.save()

        # Rename the variable in all conditions
        for cond in self.conditions.all():
            cond.formula = evaluation.rename_variable(
                cond.formula, old_name, new_name)
            cond.save()

    def update_n_rows_selected(self, filter_formula=None, column=None):
        """Reset the field n_rows_selected in all conditions.

        If the column argument is present, select only those conditions that
        have column as part of their variables.

        :param filter_formula: If given, the evaluation of the filter
        condition is bypassed.

        :param column: Optional column name to process only those conditions
        that use this column

        :return: All conditions (except the filter) are updated
        """
        start_idx = 0
        # Get the filter, if it exists.
        filter_formula = None
        conditions = self.conditions.all()
        if conditions and conditions[0].is_filter:
            # If there is a filter, update the formula
            conditions[0].update_n_rows_selected(column=column)
            filter_formula = conditions[0].formula
            start_idx = 1

        # Recalculate for the rest of conditions
        for cond in conditions[start_idx:]:
            cond.update_n_rows_selected(
                column=column,
                filter_formula=filter_formula,
            )

    def used_columns(self):
        """Lis of column used in the action.

        These are those that are used in any condition + those used
        in the columns field.

        :return: List of column objects
        """
        column_set = set()

        # Accumulate all columns for all conditions
        for cond in self.conditions.all():
            column_set = column_set.union(set(cond.columns.all()))

        # Accumulate now those in the field columns
        for ccpair in self.column_condition_pair.all():
            column_set.add(ccpair.column)

        return list(column_set)

    def get_row_all_false_count(self):
        """Extract the rows for which  all conditions are false.

        Given a table and a list of conditions return the number of rows in
        which all the conditions are false. :return: Number of rows that have
        all conditions equal to false
        """
        if self.rows_all_false is None:
            if not self.workflow.has_data_frame():
                # Workflow does not have a dataframe
                raise ontask.OnTaskException(
                    'Workflow without DF in get_table_row_count_all_false',
                )

            # Separate filter from conditions
            filter_item = self.conditions.filter(is_filter=True).first()
            cond_list = self.conditions.filter(is_filter=False)

            if not cond_list:
                # Condition list is either None or empty. No restrictions.
                return 0

            # Workflow has a data frame and condition list is non empty

            # Get the list of indeces
            self.rows_all_false = select_ids_all_false(
                self.workflow.get_data_frame_table_name(),
                filter_item.formula if filter_item else None,
                cond_list.values_list('formula', flat=True),
            )

            self.save()

        return self.rows_all_false

    def log(self, user, operation_type: str, **kwargs):
        """Log the operation with the object."""
        payload = {
            'id': self.id,
            'name': self.name,
            'type': self.action_type,
            'workflow_id': self.workflow.id}

        if self.text_content:
            payload['content'] = self.text_content

        if self.target_url:
            payload['target_url'] = self.target_url

        payload.update(kwargs)
        return Log.objects.register(
            user,
            operation_type,
            self.workflow,
            payload)

    class Meta:
        """Define uniqueness with name and workflow. Order by name."""

        unique_together = ('name', 'workflow')
        ordering = ['name']<|MERGE_RESOLUTION|>--- conflicted
+++ resolved
@@ -237,13 +237,8 @@
         return (
             self.text_content
             and (
-<<<<<<< HEAD
                 self.action_type == Action.PERSONALIZED_TEXT
                 or self.action_type == Action.SEND_LIST))
-=======
-                self.action_type == Action.personalized_text
-                or self.action_type == Action.send_list))
->>>>>>> 2a702e6b
 
     @functional.cached_property
     def is_in(self) -> bool:
