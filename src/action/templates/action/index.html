--- conflicted
+++ resolved
@@ -47,13 +47,8 @@
       <p class="lead">{% blocktrans %}<strong>Next Step:</strong> Click in the <i>New action</i> below to create a new
       action to execute based on the data stored in the table.{% endblocktrans %}</p>
     {% endif %}
-<<<<<<< HEAD
-  <div class="btn-group" style="padding-bottom: 2ex;" role="group">
-    <button type="button" class="btn btn-sm btn-default js-create-action"
-=======
     <div class="btn-group" style="padding-bottom: 2ex;" role="group">
       <button type="button" class="btn btn-sm btn-default js-create-action"
->>>>>>> ae385f43
          data-url="{% url 'action:create' %}"
          data-toggle="tooltip"
          title="New action to collect data from learners">
@@ -61,30 +56,13 @@
       </button>
       {% if has_table %}
         <a href="{% url 'action:import' %}"
-<<<<<<< HEAD
-         class="btn btn-sm btn-default"
-=======
            class="btn btn-sm btn-default"
->>>>>>> ae385f43
            data-toggle="tooltip" title="Import action previously exported">
           <span class="glyphicon glyphicon-import"></span> {% trans 'Import action' %}</a>
       {% endif %}
       {% include 'workflow/includes/manage_table_data.html' %}
-<<<<<<< HEAD
-    </div>
-    {% render_table table %}
-    <div class="modal fade" id="modal-item" data-backdrop="static" data-keyboard="false">
-      <div class="modal-dialog">
-        <div class="modal-content">
-        </div>
-      </div>
-=======
->>>>>>> ae385f43
     </div>
     {% render_table table %}
   </div>
-<<<<<<< HEAD
-=======
   {% include 'modal.html' %}
->>>>>>> ae385f43
 {% endblock container %}