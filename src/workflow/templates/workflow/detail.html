--- conflicted
+++ resolved
@@ -7,13 +7,8 @@
 {% load widget_tweaks %}
 {% block title %}{{ block.super }}{% trans 'Details' %}{% endblock %}
 {% block extrahead %}
-<<<<<<< HEAD
-  <link rel="stylesheet" href="//cdn.datatables.net/1.10.16/css/dataTables.bootstrap.min.css">
+  {% ontask_datatables_bootstrap_css %}
   <link href="//cdnjs.cloudflare.com/ajax/libs/eonasdan-bootstrap-datetimepicker/4.17.47/css/bootstrap-datetimepicker.min.css" rel="stylesheet">
-=======
-  {% ontask_datatables_bootstrap_css %}
-  <link href="{% static 'css/datetimepicker.css' %}" rel="stylesheet">
->>>>>>> cae27ae5
   <link href="{% static 'site/css/sol.css' %}" rel="stylesheet">
 {% endblock extrahead %}
 {% block scripts %}
