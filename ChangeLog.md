--- conflicted
+++ resolved
@@ -1,4 +1,3 @@
-<<<<<<< HEAD
 ## 
 
 ### Added 
@@ -6,13 +5,12 @@
 - The presence of a question in a survey can be controlled by a condition. Surveys now have conditions that can be assigned to questions.
 
 - Support to deploy a development server using docker (Issue #81)
-=======
+
 ## 4.3.3 (2019-04-24)
 
 ### Fixed
 
 - Error when evaluating conditions
->>>>>>> 9020effd
 
 ## 4.3.2 (2019-04-23)
 
